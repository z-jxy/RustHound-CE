use serde::{Deserialize, Serialize};
use serde_json::value::Value;
use x509_parser::oid_registry::asn1_rs::oid;
use x509_parser::prelude::*;
<<<<<<< HEAD

use crate::enums::{decode_guid_le, parse_ntsecuritydescriptor};
use crate::objects::common::{AceTemplate, LdapObject, Link, Member, SPNTarget};
use crate::utils::crypto::calculate_sha1;
use crate::utils::date::string_to_epoch;

=======
>>>>>>> 232fae88
use ldap3::SearchEntry;
use log::{debug, error, trace};
use std::collections::HashMap;
use std::error::Error;

use crate::objects::common::{LdapObject, AceTemplate, SPNTarget, Link, Member};
use crate::enums::{decode_guid_le, parse_ntsecuritydescriptor};
use crate::utils::date::string_to_epoch;
use crate::utils::crypto::calculate_sha1;

/// AIACA structure
#[derive(Debug, Clone, Deserialize, Serialize, Default)]
pub struct AIACA {
    #[serde(rename = "Properties")]
    properties: AIACAProperties,
    #[serde(rename = "DomainSID")]
    domain_sid: String,
    #[serde(rename = "Aces")]
    aces: Vec<AceTemplate>,
    #[serde(rename = "ObjectIdentifier")]
    object_identifier: String,
    #[serde(rename = "IsDeleted")]
    is_deleted: bool,
    #[serde(rename = "IsACLProtected")]
    is_acl_protected: bool,
    #[serde(rename = "ContainedBy")]
    contained_by: Option<Member>,
}

impl AIACA {
    // New AIACA
    pub fn new() -> Self {
        Self {
            ..Default::default()
        }
    }

    /// Function to parse and replace value in json template for AIACA object.
    pub fn parse(
        &mut self,
        result: SearchEntry,
        domain: &str,
        dn_sid: &mut HashMap<String, String>,
        sid_type: &mut HashMap<String, String>,
<<<<<<< HEAD
        domain_sid: &String,
=======
        domain_sid: &str
>>>>>>> 232fae88
    ) -> Result<(), Box<dyn Error>> {
        let result_dn: String = result.dn.to_uppercase();
        let result_attrs: HashMap<String, Vec<String>> = result.attrs;
        let result_bin: HashMap<String, Vec<Vec<u8>>> = result.bin_attrs;

        // Debug for current object
        debug!("Parse AIACA: {result_dn}");

        // Trace all result attributes
        for (key, value) in &result_attrs {
            trace!("  {key:?}:{value:?}");
        }
        // Trace all bin result attributes
        for (key, value) in &result_bin {
            trace!("  {key:?}:{value:?}");
        }


        // Change all values...
        self.properties.domain = domain.to_uppercase();
        self.properties.distinguishedname = result_dn;
        self.properties.domainsid = domain_sid.to_string();
        self.domain_sid = domain_sid.to_string();

        // With a check
        for (key, value) in &result_attrs {
            match key.as_str() {
                "name" => {
                    let name = format!("{}@{}", &value[0], domain);
                    self.properties.name = name.to_uppercase();
                }
                "description" => {
                    self.properties.description = Some(value[0].to_owned());
                }
                "whenCreated" => {
                    let epoch = string_to_epoch(&value[0])?;
                    if epoch.is_positive() {
                        self.properties.whencreated = epoch;
                    }
                }
                "IsDeleted" => {
                    self.is_deleted = true;
                }
                "crossCertificatePair" => {
                    self.properties.hascrosscertificatepair = true;
                    // self.properties.crosscertificatepair = value[0].to_owned();
                }
                _ => {}
            }
        }

        // For all, bins attributs
        for (key, value) in &result_bin {
            match key.as_str() {
                "objectGUID" => {
                    // objectGUID raw to string
                    let guid = decode_guid_le(&value[0]);
                    self.object_identifier = guid.to_owned();
                }
                "nTSecurityDescriptor" => {
                    // nTSecurityDescriptor raw to string
                    let relations_ace = parse_ntsecuritydescriptor(
                        self,
                        &value[0],
                        "AIACA",
                        &result_attrs,
                        &result_bin,
                        domain,
                    );
                    self.aces = relations_ace;
                }
                "cACertificate" => {
                    //info!("{:?}:{:?}", key,value[0].to_owned());
                    let certsha1: String = calculate_sha1(&value[0]);
                    self.properties.certthumbprint = certsha1.to_owned();
                    self.properties.certname = certsha1.to_owned();
                    self.properties.certchain = vec![certsha1.to_owned()];

                    // Parsing certificate.
                    let res = X509Certificate::from_der(&value[0]);
                    match res {
                        Ok((_rem, cert)) => {
                            // println!("Basic Constraints Extensions:");
                            for ext in cert.extensions() {
                                // println!("{:?} : {:?}",&ext.oid, ext);
                                if ext.oid == oid!(2.5.29 .19) {
                                    // <https://docs.rs/x509-parser/latest/x509_parser/extensions/struct.BasicConstraints.html>
                                    if let ParsedExtension::BasicConstraints(basic_constraints) =
                                        &ext.parsed_extension()
                                    {
                                        let _ca = &basic_constraints.ca;
                                        let _path_len_constraint =
                                            &basic_constraints.path_len_constraint;
                                        // println!("ca: {:?}", _ca);
                                        // println!("path_len_constraint: {:?}", _path_len_constraint);
                                        match _path_len_constraint {
                                            Some(_path_len_constraint) => {
                                                if _path_len_constraint > &0 {
                                                    self.properties.hasbasicconstraints = true;
                                                    self.properties.basicconstraintpathlength =
                                                        _path_len_constraint.to_owned();
                                                } else {
                                                    self.properties.hasbasicconstraints = false;
                                                    self.properties.basicconstraintpathlength = 0;
                                                }
                                            }
                                            None => {
                                                self.properties.hasbasicconstraints = false;
                                                self.properties.basicconstraintpathlength = 0;
                                            }
                                        }
                                    }
                                }
                            }
                        }
                        _ => error!("CA x509 certificate parsing failed: {:?}", res),
                    }
                }
                _ => {}
            }
        }

        // Push DN and SID in HashMap
        if self.object_identifier != "SID" {
            dn_sid.insert(
                self.properties.distinguishedname.to_owned(),
                self.object_identifier.to_owned(),
            );
            // Push DN and Type
            sid_type.insert(self.object_identifier.to_owned(), "AIACA".to_string());
        }

        // Trace and return AIACA struct
        // trace!("JSON OUTPUT: {:?}",serde_json::to_string(&self).unwrap());
        Ok(())
    }
}

impl LdapObject for AIACA {
    // To JSON
    fn to_json(&self) -> Value {
        serde_json::to_value(self).unwrap()
    }

    // Get values
    fn get_object_identifier(&self) -> &String {
        &self.object_identifier
    }
    fn get_is_acl_protected(&self) -> &bool {
        &self.is_acl_protected
    }
    fn get_aces(&self) -> &Vec<AceTemplate> {
        &self.aces
    }
    fn get_spntargets(&self) -> &Vec<SPNTarget> {
        panic!("Not used by current object.");
    }
    fn get_allowed_to_delegate(&self) -> &Vec<Member> {
        panic!("Not used by current object.");
    }
    fn get_links(&self) -> &Vec<Link> {
        panic!("Not used by current object.");
    }
    fn get_contained_by(&self) -> &Option<Member> {
        &self.contained_by
    }
    fn get_child_objects(&self) -> &Vec<Member> {
        panic!("Not used by current object.");
    }
    fn get_haslaps(&self) -> &bool {
        &false
    }

    // Get mutable values
    fn get_aces_mut(&mut self) -> &mut Vec<AceTemplate> {
        &mut self.aces
    }
    fn get_spntargets_mut(&mut self) -> &mut Vec<SPNTarget> {
        panic!("Not used by current object.");
    }
    fn get_allowed_to_delegate_mut(&mut self) -> &mut Vec<Member> {
        panic!("Not used by current object.");
    }

    // Edit values
    fn set_is_acl_protected(&mut self, is_acl_protected: bool) {
        self.is_acl_protected = is_acl_protected;
        self.properties.isaclprotected = is_acl_protected;
    }
    fn set_aces(&mut self, aces: Vec<AceTemplate>) {
        self.aces = aces;
    }
    fn set_spntargets(&mut self, _spn_targets: Vec<SPNTarget>) {
        // Not used by current object.
    }
    fn set_allowed_to_delegate(&mut self, _allowed_to_delegate: Vec<Member>) {
        // Not used by current object.
    }
    fn set_links(&mut self, _links: Vec<Link>) {
        // Not used by current object.
    }
    fn set_contained_by(&mut self, contained_by: Option<Member>) {
        self.contained_by = contained_by;
    }
    fn set_child_objects(&mut self, _child_objects: Vec<Member>) {
        // Not used by current object.
    }
}

// AIACA properties structure
#[derive(Debug, Clone, Deserialize, Serialize)]
pub struct AIACAProperties {
    domain: String,
    name: String,
    distinguishedname: String,
    domainsid: String,
    isaclprotected: bool,
    description: Option<String>,
    whencreated: i64,
    crosscertificatepair: Vec<String>,
    hascrosscertificatepair: bool,
    certthumbprint: String,
    certname: String,
    certchain: Vec<String>,
    hasbasicconstraints: bool,
    basicconstraintpathlength: u32,
}

impl Default for AIACAProperties {
    fn default() -> AIACAProperties {
        AIACAProperties {
            domain: String::from(""),
            name: String::from(""),
            distinguishedname: String::from(""),
            domainsid: String::from(""),
            isaclprotected: false,
            description: None,
            whencreated: -1,
            crosscertificatepair: Vec::new(),
            hascrosscertificatepair: false,
            certthumbprint: String::from(""),
            certname: String::from(""),
            certchain: Vec::new(),
            hasbasicconstraints: false,
            basicconstraintpathlength: 0,
        }
    }
}<|MERGE_RESOLUTION|>--- conflicted
+++ resolved
@@ -2,15 +2,6 @@
 use serde_json::value::Value;
 use x509_parser::oid_registry::asn1_rs::oid;
 use x509_parser::prelude::*;
-<<<<<<< HEAD
-
-use crate::enums::{decode_guid_le, parse_ntsecuritydescriptor};
-use crate::objects::common::{AceTemplate, LdapObject, Link, Member, SPNTarget};
-use crate::utils::crypto::calculate_sha1;
-use crate::utils::date::string_to_epoch;
-
-=======
->>>>>>> 232fae88
 use ldap3::SearchEntry;
 use log::{debug, error, trace};
 use std::collections::HashMap;
@@ -55,11 +46,7 @@
         domain: &str,
         dn_sid: &mut HashMap<String, String>,
         sid_type: &mut HashMap<String, String>,
-<<<<<<< HEAD
-        domain_sid: &String,
-=======
         domain_sid: &str
->>>>>>> 232fae88
     ) -> Result<(), Box<dyn Error>> {
         let result_dn: String = result.dn.to_uppercase();
         let result_attrs: HashMap<String, Vec<String>> = result.attrs;
