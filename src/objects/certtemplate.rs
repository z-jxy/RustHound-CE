--- conflicted
+++ resolved
@@ -1,15 +1,4 @@
 use serde::{Deserialize, Serialize};
-<<<<<<< HEAD
-use serde_json::value::Value;
-
-use crate::enums::{
-    decode_guid_le, get_pki_cert_name_flags, get_pki_enrollment_flags, parse_ntsecuritydescriptor,
-};
-use crate::json::checker::common::get_name_from_full_distinguishedname;
-use crate::objects::common::{AceTemplate, LdapObject, Link, Member, SPNTarget};
-use crate::utils::date::{filetime_to_span, span_to_string, string_to_epoch};
-=======
->>>>>>> 232fae88
 use ldap3::SearchEntry;
 use log::{debug, trace};
 use std::collections::HashMap;
@@ -60,11 +49,7 @@
         domain: &str,
         dn_sid: &mut HashMap<String, String>,
         sid_type: &mut HashMap<String, String>,
-<<<<<<< HEAD
-        domain_sid: &String,
-=======
         domain_sid: &str
->>>>>>> 232fae88
     ) -> Result<(), Box<dyn Error>> {
         let result_dn: String = result.dn.to_uppercase();
         let result_attrs: HashMap<String, Vec<String>> = result.attrs;
@@ -103,7 +88,6 @@
                 }
                 "msPKI-Certificate-Name-Flag" => {
                     if !value.is_empty() {
-<<<<<<< HEAD
                         self.properties.certificatenameflag =
                             get_pki_cert_name_flags(value[0].parse::<i64>().unwrap_or(0) as u64);
                         self.properties.enrolleesuppliessubject = self
@@ -114,16 +98,10 @@
                             .properties
                             .certificatenameflag
                             .contains("SUBJECT_ALT_REQUIRE_UPN");
-=======
-                        self.properties.certificatenameflag = get_pki_cert_name_flags(value[0].parse::<i64>().unwrap_or(0) as u64);
-                        self.properties.enrolleesuppliessubject = self.properties.certificatenameflag.contains("ENROLLEE_SUPPLIES_SUBJECT");
-                        self.properties.subjectaltrequireupn = self.properties.certificatenameflag.contains("SUBJECT_ALT_REQUIRE_UPN");
->>>>>>> 232fae88
                     }
                 }
                 "msPKI-Enrollment-Flag" => {
                     if !value.is_empty() {
-<<<<<<< HEAD
                         self.properties.enrollmentflag =
                             get_pki_enrollment_flags(value[0].parse::<i64>().unwrap_or(0) as u64);
                         self.properties.requiresmanagerapproval =
@@ -132,11 +110,6 @@
                             .properties
                             .enrollmentflag
                             .contains("NO_SECURITY_EXTENSION");
-=======
-                        self.properties.enrollmentflag = get_pki_enrollment_flags(value[0].parse::<i64>().unwrap_or(0) as u64);
-                        self.properties.requiresmanagerapproval = self.properties.enrollmentflag.contains("PEND_ALL_REQUESTS");
-                        self.properties.nosecurityextension = self.properties.enrollmentflag.contains("NO_SECURITY_EXTENSION");
->>>>>>> 232fae88
                     }
                 }
                 "msPKI-Private-Key-Flag" => {
@@ -146,15 +119,11 @@
                 }
                 "msPKI-RA-Signature" => {
                     if !value.is_empty() {
-<<<<<<< HEAD
                         self.properties.authorizedsignatures = value
                             .first()
                             .unwrap_or(&"0".to_string())
                             .parse::<i64>()
                             .unwrap_or(0);
-=======
-                        self.properties.authorizedsignatures = value.first().unwrap_or(&"0".to_string()).parse::<i64>().unwrap_or(0);
->>>>>>> 232fae88
                     }
                 }
                 "msPKI-RA-Application-Policies" => {
@@ -274,13 +243,8 @@
     /// Function to check if authentication is enabled or not.
     fn authentication_is_enabled(&mut self) -> bool {
         let authentication_oids = [
-<<<<<<< HEAD
             "1.3.6.1.5.5.7.3.2",      // ClientAuthentication,
             "1.3.6.1.5.2.3.4",        // PKINITClientAuthentication
-=======
-            "1.3.6.1.5.5.7.3.2", // ClientAuthentication,
-            "1.3.6.1.5.2.3.4", // PKINITClientAuthentication
->>>>>>> 232fae88
             "1.3.6.1.4.1.311.20.2.2", // SmartcardLogon
             "2.5.29.37.0",            // AnyPurpose
         ];
