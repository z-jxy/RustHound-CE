use serde::{Deserialize, Serialize};
use serde_json::value::Value;
use x509_parser::oid_registry::asn1_rs::oid;
use x509_parser::prelude::*;
use ldap3::SearchEntry;
use log::{debug, error, trace};
use std::collections::HashMap;
use std::error::Error;

use crate::objects::common::{LdapObject, AceTemplate, SPNTarget, Link, Member};
use crate::enums::{decode_guid_le, parse_ntsecuritydescriptor};
<<<<<<< HEAD
use crate::objects::common::{AceTemplate, LdapObject, Link, Member, SPNTarget};
=======
use crate::utils::date::string_to_epoch;
>>>>>>> 232fae88
use crate::utils::crypto::calculate_sha1;
use crate::utils::date::string_to_epoch;


/// RootCA structure
#[derive(Debug, Clone, Deserialize, Serialize, Default)]
pub struct RootCA {
    #[serde(rename = "Properties")]
    properties: RootCAProperties,
    #[serde(rename = "DomainSID")]
    domain_sid: String,
    #[serde(rename = "Aces")]
    aces: Vec<AceTemplate>,
    #[serde(rename = "ObjectIdentifier")]
    object_identifier: String,
    #[serde(rename = "IsDeleted")]
    is_deleted: bool,
    #[serde(rename = "IsACLProtected")]
    is_acl_protected: bool,
    #[serde(rename = "ContainedBy")]
    contained_by: Option<Member>,
}

impl RootCA {
    // New RootCA
    pub fn new() -> Self {
        Self {
            ..Default::default()
        }
    }

    /// Function to parse and replace value in json template for ROOT CA object.
    pub fn parse(
        &mut self,
        result: SearchEntry,
        domain: &str,
        dn_sid: &mut HashMap<String, String>,
        sid_type: &mut HashMap<String, String>,
<<<<<<< HEAD
        domain_sid: &String,
=======
        domain_sid: &str
>>>>>>> 232fae88
    ) -> Result<(), Box<dyn Error>> {
        let result_dn: String = result.dn.to_uppercase();
        let result_attrs: HashMap<String, Vec<String>> = result.attrs;
        let result_bin: HashMap<String, Vec<Vec<u8>>> = result.bin_attrs;

        // Debug for current object
        debug!("Parse RootCA: {result_dn}");

        // Trace all result attributes
        for (key, value) in &result_attrs {
            trace!("  {key:?}:{value:?}");
        }
        // Trace all bin result attributes
        for (key, value) in &result_bin {
            trace!("  {key:?}:{value:?}");
        }

        // Change all values...
        self.properties.domain = domain.to_uppercase();
        self.properties.distinguishedname = result_dn;
        self.properties.domainsid = domain_sid.to_string();
        self.domain_sid = domain_sid.to_string();

        // With a check
        for (key, value) in &result_attrs {
            match key.as_str() {
                "name" => {
                    let name = format!("{}@{}", &value[0], domain);
                    self.properties.name = name.to_uppercase();
                }
                "description" => {
                    self.properties.description = value.first().cloned();
                }
                "whenCreated" => {
                    let epoch = string_to_epoch(&value[0])?;
                    if epoch.is_positive() {
                        self.properties.whencreated = epoch;
                    }
                }
                "IsDeleted" => {
                    self.is_deleted = true;
                }
                _ => {}
            }
        }

        // For all, bins attributs
        for (key, value) in &result_bin {
            match key.as_str() {
                "objectGUID" => {
                    // objectGUID raw to string
                    self.object_identifier = decode_guid_le(&value[0]).to_owned();
                }
                "nTSecurityDescriptor" => {
                    // nTSecurityDescriptor raw to string
                    let relations_ace = parse_ntsecuritydescriptor(
                        self,
                        &value[0],
                        "RootCA",
                        &result_attrs,
                        &result_bin,
                        domain,
                    );
                    self.aces = relations_ace;
                }
                "cACertificate" => {
                    //info!("{:?}:{:?}", key,value[0].to_owned());
                    let certsha1: String = calculate_sha1(&value[0]);
                    self.properties.certthumbprint = certsha1.to_string();
                    self.properties.certname = certsha1.to_string();
                    self.properties.certchain = vec![certsha1.to_string()];

                    // Parsing certificate.
                    let res = X509Certificate::from_der(&value[0]);
                    match res {
                        Ok((_rem, cert)) => {
                            // println!("Basic Constraints Extensions:");
                            for ext in cert.extensions() {
                                // println!("{:?} : {:?}",&ext.oid, ext);
                                if ext.oid == oid!(2.5.29 .19) {
                                    // <https://docs.rs/x509-parser/latest/x509_parser/extensions/struct.BasicConstraints.html>
                                    if let ParsedExtension::BasicConstraints(basic_constraints) =
                                        &ext.parsed_extension()
                                    {
                                        let _ca = &basic_constraints.ca;
                                        let _path_len_constraint =
                                            &basic_constraints.path_len_constraint;
                                        // println!("ca: {:?}", _ca);
                                        // println!("path_len_constraint: {:?}", _path_len_constraint);
                                        match _path_len_constraint {
                                            Some(_path_len_constraint) => {
                                                if _path_len_constraint > &0 {
                                                    self.properties.hasbasicconstraints = true;
<<<<<<< HEAD
                                                    self.properties.basicconstraintpathlength =
                                                        _path_len_constraint.to_owned();
                                                } else {
                                                    self.properties.hasbasicconstraints = false;
                                                    self.properties.basicconstraintpathlength =
                                                        0_u32;
=======
                                                    self.properties.basicconstraintpathlength = _path_len_constraint.to_owned();

                                                } else {
                                                    self.properties.hasbasicconstraints = false;
                                                    self.properties.basicconstraintpathlength = 0_u32;
>>>>>>> 232fae88
                                                }
                                            }
                                            None => {
                                                self.properties.hasbasicconstraints = false;
<<<<<<< HEAD
                                                self.properties.basicconstraintpathlength =
                                                    0_u32;
=======
                                                self.properties.basicconstraintpathlength = 0_u32;
>>>>>>> 232fae88
                                            }
                                        }
                                    }
                                }
                            }
                        }
                        _ => error!("CA x509 certificate parsing failed: {:?}", res),
                    }
                }
                _ => {}
            }
        }

        // Push DN and SID in HashMap
        if self.object_identifier != "SID" {
            dn_sid.insert(
                self.properties.distinguishedname.to_string(),
                self.object_identifier.to_string(),
            );
            // Push DN and Type
            sid_type.insert(self.object_identifier.to_string(), "RootCA".to_string());
        }

        // Trace and return RootCA struct
        // trace!("JSON OUTPUT: {:?}",serde_json::to_string(&self).unwrap());
        Ok(())
    }
}

impl LdapObject for RootCA {
    // To JSON
    fn to_json(&self) -> Value {
        serde_json::to_value(self).unwrap()
    }

    // Get values
    fn get_object_identifier(&self) -> &String {
        &self.object_identifier
    }
    fn get_is_acl_protected(&self) -> &bool {
        &self.is_acl_protected
    }
    fn get_aces(&self) -> &Vec<AceTemplate> {
        &self.aces
    }
    fn get_spntargets(&self) -> &Vec<SPNTarget> {
        panic!("Not used by current object.");
    }
    fn get_allowed_to_delegate(&self) -> &Vec<Member> {
        panic!("Not used by current object.");
    }
    fn get_links(&self) -> &Vec<Link> {
        panic!("Not used by current object.");
    }
    fn get_contained_by(&self) -> &Option<Member> {
        &self.contained_by
    }
    fn get_child_objects(&self) -> &Vec<Member> {
        panic!("Not used by current object.");
    }
    fn get_haslaps(&self) -> &bool {
        &false
    }

    // Get mutable values
    fn get_aces_mut(&mut self) -> &mut Vec<AceTemplate> {
        &mut self.aces
    }
    fn get_spntargets_mut(&mut self) -> &mut Vec<SPNTarget> {
        panic!("Not used by current object.");
    }
    fn get_allowed_to_delegate_mut(&mut self) -> &mut Vec<Member> {
        panic!("Not used by current object.");
    }

    // Edit values
    fn set_is_acl_protected(&mut self, is_acl_protected: bool) {
        self.is_acl_protected = is_acl_protected;
        self.properties.isaclprotected = is_acl_protected;
    }
    fn set_aces(&mut self, aces: Vec<AceTemplate>) {
        self.aces = aces;
    }
    fn set_spntargets(&mut self, _spn_targets: Vec<SPNTarget>) {
        // Not used by current object.
    }
    fn set_allowed_to_delegate(&mut self, _allowed_to_delegate: Vec<Member>) {
        // Not used by current object.
    }
    fn set_links(&mut self, _links: Vec<Link>) {
        // Not used by current object.
    }
    fn set_contained_by(&mut self, contained_by: Option<Member>) {
        self.contained_by = contained_by;
    }
    fn set_child_objects(&mut self, _child_objects: Vec<Member>) {
        // Not used by current object.
    }
}

// RootCA properties structure
#[derive(Debug, Clone, Deserialize, Serialize)]
pub struct RootCAProperties {
    domain: String,
    name: String,
    distinguishedname: String,
    domainsid: String,
    isaclprotected: bool,
    description: Option<String>,
    whencreated: i64,
    certthumbprint: String,
    certname: String,
    certchain: Vec<String>,
    hasbasicconstraints: bool,
    basicconstraintpathlength: u32,
}

impl Default for RootCAProperties {
    fn default() -> RootCAProperties {
        RootCAProperties {
            domain: String::from(""),
            name: String::from(""),
            distinguishedname: String::from(""),
            domainsid: String::from(""),
            isaclprotected: false,
            description: None,
            whencreated: -1,
            certthumbprint: String::from(""),
            certname: String::from(""),
            certchain: Vec::new(),
            hasbasicconstraints: false,
            basicconstraintpathlength: 0,
        }
    }
}<|MERGE_RESOLUTION|>--- conflicted
+++ resolved
@@ -9,13 +9,8 @@
 
 use crate::objects::common::{LdapObject, AceTemplate, SPNTarget, Link, Member};
 use crate::enums::{decode_guid_le, parse_ntsecuritydescriptor};
-<<<<<<< HEAD
-use crate::objects::common::{AceTemplate, LdapObject, Link, Member, SPNTarget};
-=======
 use crate::utils::date::string_to_epoch;
->>>>>>> 232fae88
 use crate::utils::crypto::calculate_sha1;
-use crate::utils::date::string_to_epoch;
 
 
 /// RootCA structure
@@ -52,11 +47,7 @@
         domain: &str,
         dn_sid: &mut HashMap<String, String>,
         sid_type: &mut HashMap<String, String>,
-<<<<<<< HEAD
-        domain_sid: &String,
-=======
         domain_sid: &str
->>>>>>> 232fae88
     ) -> Result<(), Box<dyn Error>> {
         let result_dn: String = result.dn.to_uppercase();
         let result_attrs: HashMap<String, Vec<String>> = result.attrs;
@@ -150,30 +141,18 @@
                                             Some(_path_len_constraint) => {
                                                 if _path_len_constraint > &0 {
                                                     self.properties.hasbasicconstraints = true;
-<<<<<<< HEAD
                                                     self.properties.basicconstraintpathlength =
                                                         _path_len_constraint.to_owned();
                                                 } else {
                                                     self.properties.hasbasicconstraints = false;
                                                     self.properties.basicconstraintpathlength =
                                                         0_u32;
-=======
-                                                    self.properties.basicconstraintpathlength = _path_len_constraint.to_owned();
-
-                                                } else {
-                                                    self.properties.hasbasicconstraints = false;
-                                                    self.properties.basicconstraintpathlength = 0_u32;
->>>>>>> 232fae88
                                                 }
                                             }
                                             None => {
                                                 self.properties.hasbasicconstraints = false;
-<<<<<<< HEAD
                                                 self.properties.basicconstraintpathlength =
                                                     0_u32;
-=======
-                                                self.properties.basicconstraintpathlength = 0_u32;
->>>>>>> 232fae88
                                             }
                                         }
                                     }
