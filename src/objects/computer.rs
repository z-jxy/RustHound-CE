--- conflicted
+++ resolved
@@ -1,19 +1,4 @@
 use serde::{Deserialize, Serialize};
-<<<<<<< HEAD
-use serde_json::value::Value;
-
-use crate::objects::common::{
-    AceTemplate, DCRegistryData, LdapObject, Link, LocalGroup, Member, SPNTarget, Session,
-};
-
-use colored::Colorize;
-use ldap3::SearchEntry;
-use log::{debug, info, trace};
-use regex::Regex;
-use std::collections::HashMap;
-use std::error::Error;
-
-=======
 use colored::Colorize;
 use ldap3::SearchEntry;
 use log::{info, debug, trace};
@@ -24,7 +9,6 @@
 use crate::objects::common::{LdapObject, Session, AceTemplate, Member, SPNTarget, LocalGroup, Link, DCRegistryData};
 use crate::utils::date::{convert_timestamp,string_to_epoch};
 use crate::utils::crypto::convert_encryption_types;
->>>>>>> 232fae88
 use crate::enums::acl::parse_ntsecuritydescriptor;
 use crate::enums::secdesc::LdapSid;
 use crate::enums::sid::sid_maker;
@@ -125,11 +109,7 @@
         sid_type: &mut HashMap<String, String>,
         fqdn_sid: &mut HashMap<String, String>,
         fqdn_ip: &mut HashMap<String, String>,
-<<<<<<< HEAD
         domain_sid: &str,
-=======
-        domain_sid: &str
->>>>>>> 232fae88
     ) -> Result<(), Box<dyn Error>> {
         let result_dn: String = result.dn.to_uppercase();
         let result_attrs: HashMap<String, Vec<String>> = result.attrs;
@@ -330,7 +310,6 @@
                     self.is_deleted = true;
                 }
                 "msDS-SupportedEncryptionTypes" => {
-<<<<<<< HEAD
                     self.properties.supportedencryptiontypes =
                         convert_encryption_types(value[0].parse::<i32>().unwrap_or(0));
                 }
@@ -338,17 +317,6 @@
             }
         }
 
-        let domain_sid_re =
-            Regex::new(r"^S-[0-9]{1}-[0-9]{1}-[0-9]{1,}-[0-9]{1,}-[0-9]{1,}-[0-9]{1,}")?;
-
-=======
-                    self.properties.supportedencryptiontypes = convert_encryption_types(value[0].parse::<i32>().unwrap_or(0));
-                 }
-                _ => {}
-            }
-        }
-
->>>>>>> 232fae88
         // For all, bins attributs
         for (key, value) in &result_bin {
             match key.as_str() {
@@ -357,11 +325,7 @@
                     sid = sid_maker(LdapSid::parse(&value[0]).unwrap().1, domain);
                     self.object_identifier = sid.to_owned();
 
-<<<<<<< HEAD
-                    for domain_sid in domain_sid_re.captures_iter(&sid) {
-=======
                     for domain_sid in OBJECT_SID_RE1.captures_iter(&sid) {
->>>>>>> 232fae88
                         self.properties.domainsid = domain_sid[0].to_owned().to_string();
                     }
                 }
@@ -394,16 +358,10 @@
                         //trace!("msDS-AllowedToActOnBehalfOfOtherIdentity => ACE: {:?}",delegated);
                         // delegated["RightName"] == "Owner" => continue
                         if *delegated.right_name() == "GenericAll" {
-<<<<<<< HEAD
                             *allowed_to_act.object_identifier_mut() =
                                 delegated.principal_sid().to_string();
                             vec_members_allowtoact.push(allowed_to_act.to_owned());
                             continue;
-=======
-                            *allowed_to_act.object_identifier_mut() = delegated.principal_sid().to_string();
-                            vec_members_allowtoact.push(allowed_to_act.to_owned()); 
-                            continue
->>>>>>> 232fae88
                         }
                     }
                     self.allowed_to_act = vec_members_allowtoact;
@@ -435,14 +393,7 @@
             self.object_identifier.to_string(),
         );
 
-<<<<<<< HEAD
         fqdn_ip.insert(self.properties.name.to_string(), String::from(""));
-=======
-        fqdn_ip.insert(
-            self.properties.name.to_string(),
-            String::from(""),
-        );
->>>>>>> 232fae88
 
         // Trace and return Computer struct
         // trace!("JSON OUTPUT: {:?}",serde_json::to_string(&self).unwrap());
