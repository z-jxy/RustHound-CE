--- conflicted
+++ resolved
@@ -20,23 +20,14 @@
 /// <http://www.selfadsi.org/deep-inside/ad-security-descriptors.htm#SecurityDescriptorStructure>
 pub fn parse_ntsecuritydescriptor<T: LdapObject>(
     object: &mut T,
-<<<<<<< HEAD
     nt: &[u8],
-    entry_type: String,
-=======
-    nt: &Vec<u8>,
     entry_type: &str,
->>>>>>> 232fae88
     result_attrs: &HashMap<String, Vec<String>>,
     result_bin: &HashMap<String, Vec<Vec<u8>>>,
     domain: &str,
 ) -> Vec<AceTemplate> {
     let mut relations_dacl: Vec<AceTemplate> = Vec::new();
     let relations_sacl: Vec<AceTemplate> = Vec::new();
-<<<<<<< HEAD
-
-=======
->>>>>>> 232fae88
     let mut owner_sid: String = "".to_string();
 
     let secdesc: SecurityDescriptor = SecurityDescriptor::parse(nt).unwrap().1;
@@ -47,12 +38,8 @@
     let acl_is_protected = has_control(secdesc.control, SecurityDescriptorFlags::DACL_PROTECTED);
     //trace!("{} acl_is_protected: {:?}",object.properties().name,acl_is_protected);
 
-<<<<<<< HEAD
-    match entry_type.as_str() {
-=======
     match entry_type
     {
->>>>>>> 232fae88
         "EnterpriseCA" | "RootCA" | "CertTemplate" => {
             object.set_is_acl_protected(acl_is_protected);
         }
@@ -166,12 +153,8 @@
         trace!("SID for this ACE: {}", &sid);
 
         // Check if sid is in the ignored list
-<<<<<<< HEAD
-        if IGNORE_SIDS.iter().any(|i| sid.contains(i)) {
-=======
         if IGNORE_SIDS.iter().any(|i| sid.contains(i))
         {
->>>>>>> 232fae88
             continue;
         }
 
@@ -180,12 +163,7 @@
 
             trace!("TYPE: 0x05");
             // GUID : inherited_object_type
-<<<<<<< HEAD
-            let inherited_object_type =
-                AceFormat::get_inherited_object_type(ace.data.to_owned()).unwrap_or_default();
-=======
             let inherited_object_type = AceFormat::get_inherited_object_type(&ace.data).unwrap_or_default();
->>>>>>> 232fae88
             // GUID : object_type
             let object_type = AceFormat::get_object_type(&ace.data).unwrap_or_default();
             // Get and check ace.ace_flags object content INHERITED_ACE and return boolean
@@ -195,24 +173,15 @@
 
             // https://github.com/fox-it/BloodHound.py/blob/645082e3462c93f31b571db945cde1fd7b837fb9/bloodhound/enumeration/acls.py#L77
             if (ace.ace_flags & INHERITED_ACE != INHERITED_ACE)
-<<<<<<< HEAD
-                && (ace.ace_flags & INHERIT_ONLY_ACE == INHERIT_ONLY_ACE)
-=======
                 && (ace.ace_flags & INHERIT_ONLY_ACE == INHERIT_ONLY_ACE) 
->>>>>>> 232fae88
             {
                 // ACE is set on this object, but only inherited, so not applicable to us
                 continue;
             }
 
             // https://github.com/fox-it/BloodHound.py/blob/645082e3462c93f31b571db945cde1fd7b837fb9/bloodhound/enumeration/acls.py#L82
-<<<<<<< HEAD
-            if (ace.ace_flags & INHERITED_ACE == INHERITED_ACE)
-                && (flags & ACE_INHERITED_OBJECT_TYPE_PRESENT == ACE_INHERITED_OBJECT_TYPE_PRESENT)
-=======
             if (ace.ace_flags & INHERITED_ACE == INHERITED_ACE) 
                 && (&flags & ACE_INHERITED_OBJECT_TYPE_PRESENT == ACE_INHERITED_OBJECT_TYPE_PRESENT)
->>>>>>> 232fae88
             {
                 // ACE is set on this object, but only inherited, so not applicable to us
                 // need to verify if the ACE applies to this object type #todo
@@ -220,12 +189,7 @@
                 // if not ace_applies(ace_object.acedata.get_inherited_object_type().lower(), entrytype, objecttype_guid_map):
                 // continue
                 // https://github.com/fox-it/BloodHound.py/blob/645082e3462c93f31b571db945cde1fd7b837fb9/bloodhound/enumeration/acls.py#L85
-<<<<<<< HEAD
-                let ace_guid =
-                    decode_guid_le(inherited_object_type.to_le_bytes().as_ref()).to_lowercase();
-=======
                 let ace_guid = decode_guid_le(&inherited_object_type.to_le_bytes().to_vec()).to_lowercase();
->>>>>>> 232fae88
                 if !(ace_applies(&ace_guid, entry_type)) {
                     continue;
                 }
@@ -246,34 +210,6 @@
                 || ((MaskFlags::WRITE_OWNER.bits() | mask) == mask)
                 || ((MaskFlags::GENERIC_WRITE.bits() | mask) == mask)
             {
-<<<<<<< HEAD
-                trace!(
-                    "ACE MASK contain: GENERIC_ALL or WRITE_DACL or WRITE_OWNER or GENERIC_WRITE"
-                );
-                if (flags & ACE_OBJECT_TYPE_PRESENT == ACE_OBJECT_TYPE_PRESENT)
-                    && !(ace_applies(&ace_guid, entry_type))
-                {
-                    continue;
-                }
-                if (MaskFlags::GENERIC_ALL.bits() | mask) == mask {
-                    if entry_type == "Computer"
-                        && (flags & ACE_OBJECT_TYPE_PRESENT == ACE_OBJECT_TYPE_PRESENT)
-                        && object.get_haslaps().to_owned()
-                    {
-                        if &ace_guid
-                            == OBJECTTYPE_GUID_HASHMAP
-                                .get("ms-mcs-admpwd")
-                                .unwrap_or(&String::from("GUID-NOT-FOUND"))
-                        {
-                            relations.push(AceTemplate::new(
-                                sid.to_owned(),
-                                "".to_string(),
-                                "ReadLAPSPassword".to_string(),
-                                is_inherited,
-                                "".to_string(),
-                            ));
-                        }
-=======
                 trace!("ACE MASK contain: GENERIC_ALL or WRITE_DACL or WRITE_OWNER or GENERIC_WRITE");
                 if &flags & ACE_OBJECT_TYPE_PRESENT == ACE_OBJECT_TYPE_PRESENT && !ace_applies(&ace_guid, entry_type) {
                     continue;
@@ -292,7 +228,6 @@
                             is_inherited,
                             "".to_string(),
                         ));
->>>>>>> 232fae88
                     } else {
                         relations.push(AceTemplate::new(
                             sid.to_owned(),
@@ -312,12 +247,7 @@
                         is_inherited,
                         "".to_string(),
                     ));
-<<<<<<< HEAD
                     if (entry_type != "Domain") && (entry_type != "Computer") {
-=======
-                    if (entry_type != "Domain") && (entry_type != "Computer") 
-                    {
->>>>>>> 232fae88
                         continue;
                     }
                 }
@@ -345,11 +275,7 @@
             // https://github.com/fox-it/BloodHound.py/blob/645082e3462c93f31b571db945cde1fd7b837fb9/bloodhound/enumeration/acls.py#L126
             if (MaskFlags::ADS_RIGHT_DS_WRITE_PROP.bits() | mask) == mask {
                 if ((entry_type == "User") || (entry_type == "Group") || (entry_type == "Computer"))
-<<<<<<< HEAD
                     && (flags & ACE_OBJECT_TYPE_PRESENT != ACE_OBJECT_TYPE_PRESENT)
-=======
-                    && !(&flags & ACE_OBJECT_TYPE_PRESENT == ACE_OBJECT_TYPE_PRESENT)
->>>>>>> 232fae88
                 {
                     relations.push(AceTemplate::new(
                         sid.to_owned(),
@@ -359,13 +285,7 @@
                         "".to_string(),
                     ));
                 }
-<<<<<<< HEAD
                 if entry_type == "Group" && can_write_property(&ace, WRITE_MEMBER) {
-=======
-                if entry_type == "Group"
-                    && can_write_property(&ace, WRITE_MEMBER)
-                {
->>>>>>> 232fae88
                     relations.push(AceTemplate::new(
                         sid.to_owned(),
                         "".to_string(),
@@ -386,13 +306,7 @@
                         "".to_string(),
                     ));
                 }
-<<<<<<< HEAD
                 if entry_type == "Computer" && can_write_property(&ace, ALLOWED_TO_ACT) {
-=======
-                if entry_type == "Computer"
-                    && can_write_property(&ace, ALLOWED_TO_ACT)
-                {
->>>>>>> 232fae88
                     relations.push(AceTemplate::new(
                         sid.to_owned(),
                         "".to_string(),
@@ -425,16 +339,11 @@
                 // Since BloodHound 4.1
                 // AddKeyCredentialLink write access
                 if ((entry_type == "User") || (entry_type == "Computer"))
-<<<<<<< HEAD
                     && (flags & ACE_OBJECT_TYPE_PRESENT == ACE_OBJECT_TYPE_PRESENT)
                     && (&ace_guid
                         == OBJECTTYPE_GUID_HASHMAP
                             .get("ms-ds-key-credential-link")
                             .unwrap_or(&String::from("GUID-NOT-FOUND")))
-=======
-                    && (&flags & ACE_OBJECT_TYPE_PRESENT == ACE_OBJECT_TYPE_PRESENT)
-                    && (&ace_guid == OBJECTTYPE_GUID_HASHMAP.get("ms-ds-key-credential-link").unwrap_or(&String::from("GUID-NOT-FOUND")))
->>>>>>> 232fae88
                 {
                     relations.push(AceTemplate::new(
                         sid.to_owned(),
@@ -445,40 +354,18 @@
                     ));
                 }
                 if ((entry_type == "User") || (entry_type == "Computer"))
-<<<<<<< HEAD
                     && (flags & ACE_OBJECT_TYPE_PRESENT == ACE_OBJECT_TYPE_PRESENT)
                     && (&ace_guid
                         == OBJECTTYPE_GUID_HASHMAP
                             .get("service-principal-name")
                             .unwrap_or(&String::from("GUID-NOT-FOUND")))
-=======
-                    && (&flags & ACE_OBJECT_TYPE_PRESENT == ACE_OBJECT_TYPE_PRESENT) 
-                    && (&ace_guid == OBJECTTYPE_GUID_HASHMAP.get("service-principal-name").unwrap_or(&String::from("GUID-NOT-FOUND")))
->>>>>>> 232fae88
                 {
                     relations.push(AceTemplate::new(
                         sid.to_owned(),
                         "".to_string(),
                         "WriteSPN".to_string(),
                         is_inherited,
-<<<<<<< HEAD
                         "".to_string(),
-=======
-                        "".to_string(),
-                    ));
-                }
-            } 
-            else if (MaskFlags::ADS_RIGHT_DS_SELF.bits() | mask) == mask 
-            {
-                if (entry_type == "Group") && (&ace_guid == WRITE_MEMBER)
-                {
-                    relations.push(AceTemplate::new(
-                        sid.to_owned(),
-                        "".to_string(),
-                        "AddSelf".to_string(),
-                        is_inherited,
-                        "".to_string(),
->>>>>>> 232fae88
                     ));
                 }
             } else if (MaskFlags::ADS_RIGHT_DS_SELF.bits() | mask) == mask
@@ -496,7 +383,6 @@
 
             // Property read privileges
             // https://github.com/fox-it/BloodHound.py/blob/645082e3462c93f31b571db945cde1fd7b837fb9/bloodhound/enumeration/acls.py#L138
-<<<<<<< HEAD
             if (MaskFlags::ADS_RIGHT_DS_READ_PROP.bits() | mask) == mask
                 && (entry_type == "Computer")
                 && (flags & ACE_OBJECT_TYPE_PRESENT == ACE_OBJECT_TYPE_PRESENT)
@@ -513,36 +399,13 @@
                     is_inherited,
                     "".to_string(),
                 ));
-=======
-            if (MaskFlags::ADS_RIGHT_DS_READ_PROP.bits() | mask) == mask 
-            {
-                if (entry_type == "Computer")
-                    && (&flags & ACE_OBJECT_TYPE_PRESENT == ACE_OBJECT_TYPE_PRESENT)
-                    && object.get_haslaps().to_owned()
-                {
-                    if &ace_guid == OBJECTTYPE_GUID_HASHMAP.get("ms-mcs-admpwd").unwrap_or(&String::from("GUID-NOT-FOUND"))
-                    {
-                        relations.push(AceTemplate::new(
-                            sid.to_owned(),
-                            "".to_string(),
-                            "ReadLAPSPassword".to_string(),
-                            is_inherited,
-                            "".to_string(),
-                        ));
-                    }
-                }
->>>>>>> 232fae88
             }
 
             // Extended rights
             // https://github.com/fox-it/BloodHound.py/blob/645082e3462c93f31b571db945cde1fd7b837fb9/bloodhound/enumeration/acls.py#L146
             if (MaskFlags::ADS_RIGHT_DS_CONTROL_ACCESS.bits() | mask) == mask {
                 // All Extended
-<<<<<<< HEAD
                 if ["User", "Domain"].contains(&entry_type)
-=======
-                if ["User","Domain"].contains(&entry_type)
->>>>>>> 232fae88
                     && (flags & ACE_OBJECT_TYPE_PRESENT != ACE_OBJECT_TYPE_PRESENT)
                 {
                     relations.push(AceTemplate::new(
@@ -550,23 +413,6 @@
                         "".to_string(),
                         "AllExtendedRights".to_string(),
                         is_inherited,
-<<<<<<< HEAD
-                        "".to_string(),
-                    ));
-                }
-                // if (entry_type == "Computer")
-                //     && (flags & ACE_OBJECT_TYPE_PRESENT != ACE_OBJECT_TYPE_PRESENT)
-                // {
-                //     relations.push(AceTemplate::new(
-                //         sid.to_owned(),
-                //         "".to_string(),
-                //         "AllExtendedRights".to_string(),
-                //         is_inherited,
-                //         "".to_string(),
-                //     ));
-                // }
-                if (entry_type == "Domain") && has_extended_right(&ace, GET_CHANGES) {
-=======
                         "".to_string(),
                     ));
                 }
@@ -585,7 +431,6 @@
                 if (entry_type == "Domain")
                     && has_extended_right(&ace, GET_CHANGES) 
                 {
->>>>>>> 232fae88
                     relations.push(AceTemplate::new(
                         sid.to_owned(),
                         "".to_string(),
@@ -594,13 +439,7 @@
                         "".to_string(),
                     ));
                 }
-<<<<<<< HEAD
                 if (entry_type == "Domain") && has_extended_right(&ace, GET_CHANGES_ALL) {
-=======
-                if (entry_type == "Domain")
-                    && has_extended_right(&ace, GET_CHANGES_ALL) 
-                {
->>>>>>> 232fae88
                     relations.push(AceTemplate::new(
                         sid.to_owned(),
                         "".to_string(),
@@ -620,13 +459,7 @@
                         "".to_string(),
                     ));
                 }
-<<<<<<< HEAD
                 if (entry_type == "User") && has_extended_right(&ace, USER_FORCE_CHANGE_PASSWORD) {
-=======
-                if (entry_type == "User")
-                    && has_extended_right(&ace, USER_FORCE_CHANGE_PASSWORD)
-                {
->>>>>>> 232fae88
                     relations.push(AceTemplate::new(
                         sid.to_owned(),
                         "".to_string(),
@@ -635,11 +468,7 @@
                         "".to_string(),
                     ));
                 }
-<<<<<<< HEAD
                 if ["EnterpriseCA", "RootCA", "CertTemplate"].contains(&entry_type)
-=======
-                if ["EnterpriseCA","RootCA","CertTemplate"].contains(&entry_type)
->>>>>>> 232fae88
                     && has_extended_right(&ace, ENROLL)
                 {
                     relations.push(AceTemplate::new(
@@ -650,11 +479,7 @@
                         "".to_string(),
                     ));
                 }
-<<<<<<< HEAD
                 if ["EnterpriseCA", "RootCA", "CertTemplate"].contains(&entry_type)
-=======
-                if ["EnterpriseCA","RootCA","CertTemplate"].contains(&entry_type)
->>>>>>> 232fae88
                     && has_extended_right(&ace, AUTO_ENROLL)
                 {
                     relations.push(AceTemplate::new(
@@ -689,11 +514,7 @@
                     is_inherited,
                     "".to_string(),
                 ));
-<<<<<<< HEAD
                 continue;
-=======
-                continue
->>>>>>> 232fae88
             }
             if (MaskFlags::ADS_RIGHT_DS_WRITE_PROP.bits() | mask) == mask {
                 relations.push(AceTemplate::new(
@@ -722,9 +543,6 @@
                     "".to_string(),
                     "AllExtendedRights".to_string(),
                     is_inherited,
-<<<<<<< HEAD
-                    "".to_string(),
-=======
                     "".to_string(),
                 ));
             }
@@ -739,22 +557,10 @@
                     "AllExtendedRights".to_string(),
                     is_inherited,
                     "".to_string(),
->>>>>>> 232fae88
                 ));
             }
-            // For computer
-            // if (entry_type == "Computer")
-            //     && ((MaskFlags::ADS_RIGHT_DS_CONTROL_ACCESS.bits() | mask) == mask)
-            // {
-            //     relations.push(AceTemplate::new(
-            //         sid.to_owned(),
-            //         "".to_string(),
-            //         "AllExtendedRights".to_string(),
-            //         is_inherited,
-            //         "".to_string(),
-            //     ));
-            // }
-            if (MaskFlags::WRITE_DACL.bits() | mask) == mask {
+            if (MaskFlags::WRITE_DACL.bits() | mask) == mask 
+            {
                 relations.push(AceTemplate::new(
                     sid.to_owned(),
                     "".to_string(),
@@ -770,10 +576,6 @@
                 && !sid.ends_with("-512")
                 && !sid.ends_with("-519")
             {
-<<<<<<< HEAD
-=======
-
->>>>>>> 232fae88
                 if entry_type == "Group" {
                     relations.push(AceTemplate::new(
                         sid.to_owned(),
@@ -792,15 +594,9 @@
                     ));
                 }
             }
-<<<<<<< HEAD
 
             if ["EnterpriseCA", "RootCA"].contains(&entry_type)
                 && (MaskFlags::MANAGE_CA.bits() | mask) == mask
-=======
-    
-            if ["EnterpriseCA","RootCA"].contains(&entry_type)
-            && (MaskFlags::MANAGE_CA.bits() | mask) == mask
->>>>>>> 232fae88
             {
                 relations.push(AceTemplate::new(
                     sid.to_owned(),
@@ -810,13 +606,8 @@
                     "".to_string(),
                 ));
             }
-<<<<<<< HEAD
             if ["EnterpriseCA", "RootCA"].contains(&entry_type)
                 && (MaskFlags::MANAGE_CERTIFICATES.bits() | mask) == mask
-=======
-            if ["EnterpriseCA","RootCA"].contains(&entry_type)
-            && (MaskFlags::MANAGE_CERTIFICATES.bits() | mask) == mask
->>>>>>> 232fae88
             {
                 relations.push(AceTemplate::new(
                     sid.to_owned(),
@@ -858,7 +649,6 @@
 
     let typea = AceFormat::get_object_type(&ace.data).unwrap_or_default();
 
-<<<<<<< HEAD
     trace!(
         "AceFormat::get_object_type {}",
         decode_guid_le(typea.to_le_bytes().as_ref())
@@ -866,13 +656,6 @@
     trace!("bin_property_guid_string {}", bin_property.to_uppercase());
 
     if bin_to_string(typea.to_le_bytes().as_ref()) == bin_property.to_uppercase() {
-=======
-    trace!("AceFormat::get_object_type {}",decode_guid_le(&typea.to_le_bytes().as_ref()));
-    trace!("bin_property_guid_string {}", bin_property.to_uppercase());
-
-    if bin_to_string(&typea.to_le_bytes().as_ref()) == bin_property.to_uppercase()
-    {
->>>>>>> 232fae88
         trace!("MATCHED AceFormat::get_object_type with bin_property!");
         return true;
     }
@@ -908,7 +691,6 @@
 
     let typea = AceFormat::get_object_type(&ace.data).unwrap_or_default();
 
-<<<<<<< HEAD
     trace!(
         "AceFormat::get_object_type {}",
         decode_guid_le(typea.to_le_bytes().as_ref()).to_uppercase()
@@ -916,12 +698,6 @@
     trace!("bin_right_guid {}", bin_right_guid.to_uppercase());
 
     if decode_guid_le(typea.to_le_bytes().as_ref()) == bin_right_guid.to_uppercase() {
-=======
-    trace!("AceFormat::get_object_type {}",decode_guid_le(&typea.to_le_bytes().as_ref()).to_uppercase());
-    trace!("bin_right_guid {}", bin_right_guid.to_uppercase());
-
-    if decode_guid_le(&typea.to_le_bytes().as_ref()) == bin_right_guid.to_uppercase() {
->>>>>>> 232fae88
         trace!("MATCHED AceFormat::get_object_type with bin_right_guid!");
         return true;
     }
@@ -931,37 +707,11 @@
 
 /// Check if an ACE applies to this object.
 /// <https://github.com/fox-it/BloodHound.py/blob/645082e3462c93f31b571db945cde1fd7b837fb9/bloodhound/enumeration/acls.py#L229>
-<<<<<<< HEAD
 fn ace_applies(ace_guid: &str, entry_type: &str) -> bool {
-=======
-fn ace_applies(ace_guid: &String, entry_type: &str) -> bool {
->>>>>>> 232fae88
     // Checks if an ACE applies to this object (based on object classes).
     // Note that this function assumes you already verified that InheritedObjectType is set (via the flag).
     // If this is not set, the ACE applies to all object types.
     trace!("ACE GUID: {}", &ace_guid);
-<<<<<<< HEAD
-    trace!(
-        "OBJECTTYPE_GUID_HASHMAP: {}",
-        OBJECTTYPE_GUID_HASHMAP
-            .get(entry_type)
-            .unwrap_or(&String::from("GUID-NOT-FOUND"))
-    );
-    OBJECTTYPE_GUID_HASHMAP
-        .get(entry_type)
-        .is_some_and(|guid| ace_guid == guid)
-}
-
-/// Function to check the user can read Service Account password
-pub fn parse_gmsa(processed_aces: &mut [AceTemplate], user: &mut User) {
-    for ace in processed_aces {
-        match ace.right_name().as_str() {
-            "Owns" | "Owner" => {}
-            _ => {
-                *ace.right_name_mut() = "ReadGMSAPassword".to_string();
-                user.aces_mut().push(ace.to_owned());
-            }
-=======
     trace!("OBJECTTYPE_GUID_HASHMAP: {}",OBJECTTYPE_GUID_HASHMAP.get(entry_type).unwrap_or(&String::from("GUID-NOT-FOUND")));
     ace_guid == OBJECTTYPE_GUID_HASHMAP.get(entry_type).unwrap_or(&String::from("GUID-NOT-FOUND"))
 }
@@ -971,7 +721,6 @@
     for ace in processed_aces {
         if ace.right_name() == "Owner"  { // || ace.right_name() == "Owns" {
             continue;
->>>>>>> 232fae88
         }
         let mut ace = ace.clone();
         *ace.right_name_mut() = "ReadGMSAPassword".to_string();
@@ -1006,14 +755,8 @@
         "".to_string(),
     ));
     let secdesc: SecurityDescriptor = SecurityDescriptor::parse(nt).unwrap().1;
-<<<<<<< HEAD
     if secdesc.offset_dacl as usize != 0 {
         let res = Acl::parse(&nt[secdesc.offset_dacl as usize..]);
-=======
-    if secdesc.offset_dacl as usize != 0 
-    {
-        let res = Acl::parse(&nt[secdesc.offset_dacl as usize..]);    
->>>>>>> 232fae88
         match res {
             Ok(_res) => {
                 let dacl = _res.1;
@@ -1024,12 +767,7 @@
                         Some(mask) => mask,
                         None => continue,
                     };
-<<<<<<< HEAD
                     if ace.ace_type == 0x05 && has_extended_right(&ace, ENROLL) {
-=======
-                    if ace.ace_type == 0x05 
-                        && has_extended_right(&ace, ENROLL) {
->>>>>>> 232fae88
                         relations.push(AceTemplate::new(
                             sid.to_owned(),
                             "".to_string(),
@@ -1090,13 +828,9 @@
                     }
                 }
             }
-<<<<<<< HEAD
             Err(err) => {
                 error!("Error. Reason: {err}")
             }
-=======
-            Err(err) => error!("Error. Reason: {err}"),
->>>>>>> 232fae88
         }
     }
     relations
