[package]
authors = ["g0h4n <g0h4n_0@protonmail.com>"]
name = "rusthound-ce"
description = "Active Directory data collector for Bloodhound Community Edition written in rust."
keywords = ["bloodhound", "pentest", "ldap", "tokio", "async"]
repository = "https://github.com/g0h4n/RustHound-CE"
homepage = "https://github.com/g0h4n/RustHound-CE"
documentation = "https://docs.rs/rusthound-ce/"
version = "2.3.7"
edition = "2021"
license = "MIT"
readme = "README.md"

[dependencies]
tokio = "1.42.0"
clap = "4.5.23"
dhat = { version = "0.3.3", optional = true }
serde = { version = "1", features = ["derive"] }
serde_json = { version = "1.0", features = ["preserve_order"] }
nom7 = { version="7.0", package="nom" }
colored = "2"
chrono = "0.4"
bitflags = "2.4.1"
env_logger = "0.11"
log = "0.4"
lazy_static = "1.4.0"
indicatif = "0.17"
x509-parser = "0.16"
trust-dns-resolver = "0.23"
zip = { version = "4.1.0", default-features = false }
rpassword = "7.2"
ldap3 = { version = "0.11.5", default-features = false }
winreg = { version = "0.52", optional = true }
sha1 = "0.10"
<<<<<<< HEAD
bincode = "2.0.1"
=======
regex = "1"
once_cell = "1.19"
>>>>>>> 232fae88

[features]
noargs = ["winreg"] # Only available for Windows
nogssapi = ["ldap3/tls-native"] # Used for linux_musl armv7 and macos compilation
default = ["ldap3/tls-rustls","ldap3/gssapi"]
dhat-heap = ["dhat"] # heap profiling


[profile.release]
opt-level = "z"
lto = true
strip = true
codegen-units = 1
panic = "abort"
debug = 1<|MERGE_RESOLUTION|>--- conflicted
+++ resolved
@@ -32,12 +32,9 @@
 ldap3 = { version = "0.11.5", default-features = false }
 winreg = { version = "0.52", optional = true }
 sha1 = "0.10"
-<<<<<<< HEAD
 bincode = "2.0.1"
-=======
 regex = "1"
 once_cell = "1.19"
->>>>>>> 232fae88
 
 [features]
 noargs = ["winreg"] # Only available for Windows
